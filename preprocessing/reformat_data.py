--- conflicted
+++ resolved
@@ -1,11 +1,7 @@
 import pandas as pd
-<<<<<<< HEAD
-from pathlib import Path  # https://realpython.com/python-pathlib/
-=======
 from pathlib import Path
 import os
 from csv import QUOTE_ALL
->>>>>>> e39d26fc
 
 
 def snap_reviews(rating: int):
