--- conflicted
+++ resolved
@@ -1,10 +1,6 @@
 import pandas as pd
-<<<<<<< HEAD
 from pathlib import Path
 import os
-=======
-from pathlib import Path  # https://realpython.com/python-pathlib/
->>>>>>> dbc0f042
 
 
 def snap_reviews(rating: int):
@@ -43,7 +39,6 @@
 
 
 def main():
-<<<<<<< HEAD
     # parent directory
     project_root = Path(__file__).parent.parent
     raw_train_path = project_root.joinpath("dataset", "train.csv")
@@ -58,29 +53,11 @@
     formatted_train.to_csv(project_root.joinpath("dataset", "formatted_train.csv"), index=False)
 
     # Check sizes
-    print("\n--> Running format_data")
-    rows, columns = formatted_test.shape
-    print("Dataframe shape for test\nExpected rows: 520000", "\nActual rows: ", rows)
-=======
-    # First parent is ...\ECE539-Final-Project\preprocessing, second is project root
-    project_root = Path(__file__).parent.parent
-    train_path = project_root.joinpath("dataset", "train.csv")
-    test_path = project_root.joinpath("dataset", "test.csv")
-
-    # Reformat data
-    formatted_train = format_data(train_path)
-    formatted_test = format_data(test_path)
-
-    # Write to csv
-    formatted_train.to_csv(path_or_buf=project_root.joinpath("dataset", "formatted_train.csv"), index=False)
-    formatted_test.to_csv(path_or_buf=project_root.joinpath("dataset", "formatted_test.csv"), index=False)
-
-    # Check sizes
->>>>>>> dbc0f042
+    print("--> Running format_data")
     rows, columns = formatted_train.shape
     print("\nDataframe shape for train\nExpected rows: 2400000", "\nActual rows: ", rows)
     rows, columns = formatted_test.shape
-    print("Dataframe shape for test\nExpected rows: 520000", "\nActual rows: ", rows)
+    print("\nDataframe shape for test\nExpected rows: 520000", "\nActual rows: ", rows)
 
 
 
